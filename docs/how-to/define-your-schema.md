---
description: How to create Phoenix datasets and schemas for common data formats
---

<<<<<<< HEAD
# ⚙ Create Your Own Dataset
=======
# Create Your Own Dataset
>>>>>>> 71d146c8

This guide shows you how to define a Phoenix dataset using your own data.

{% hint style="info" %}
* For a conceptual overview of the Phoenix API, including a high-level introduction to the notion of datasets and schemas, see [Phoenix Basics](../concepts/phoenix-basics.md#schemas).
* For a comprehensive description of `phoenix.Dataset` and `phoenix.Schema`, see the [API reference](broken-reference/).
{% endhint %}

Once you have a Pandas DataFrame `df` containing your data and a `schema` object describing the format of your DataFrame, you can define your Phoenix dataset either by running

```python
ds = px.Dataset(df, schema)
```

or by optionally providing a name for your dataset that will appear in the UI:

```python
ds = px.Dataset(df, schema, name="training")
```

As you can see, instantiating your dataset is the easy part. Before you run the code above, you must first wrangle your data into a Pandas DataFrame and then create a Phoenix schema to describe the format of your DataFrame. The rest of this guide shows you how to match your schema to your DataFrame with concrete examples.

## Predictions and Actuals

Let's first see how to define a schema with predictions and actuals (Phoenix's nomenclature for ground truth). The example DataFrame below contains inference data from a binary classification model trained to predict whether a user will click on an advertisement. The timestamps are `datetime.datetime` objects that represent the time at which each inference was made in production.

#### DataFrame

| timestamp           | prediction\_score | prediction | target    |
| ------------------- | ----------------- | ---------- | --------- |
| 2023-03-01 02:02:19 | 0.91              | click      | click     |
| 2023-02-17 23:45:48 | 0.37              | no\_click  | no\_click |
| 2023-01-30 15:30:03 | 0.54              | click      | no\_click |
| 2023-02-03 19:56:09 | 0.74              | click      | click     |
| 2023-02-24 04:23:43 | 0.37              | no\_click  | click     |

#### Schema

```python
schema = px.Schema(
    timestamp_column_name="timestamp",
    prediction_score_column_name="prediction_score",
    prediction_label_column_name="prediction",
    actual_label_column_name="target",
)
```

This schema defines predicted and actual labels and scores, but you can run Phoenix with any subset of those fields, e.g., with only predicted labels.

{% hint style="info" %}
For more information on timestamps, including details on how Phoenix handles time zones, see the [API reference](../reference/api/phoenix.schema).
{% endhint %}

## Features and Tags

Phoenix accepts not only predictions and ground truth but also input features of your model and tags that describe your data. In the example below, features such as FICO score and merchant ID are used to predict whether a credit card transaction is legitimate or fraudulent. In contrast, tags such as age and gender are not model inputs, but are used to filter your data and analyze meaningful cohorts in the app.

#### DataFrame

| fico\_score | merchant\_id      | loan\_amount | annual\_income | home\_ownership | num\_credit\_lines | inquests\_in\_last\_6\_months | months\_since\_last\_delinquency | age | gender | predicted  | target     |
| ----------- | ----------------- | ------------ | -------------- | --------------- | ------------------ | ----------------------------- | -------------------------------- | --- | ------ | ---------- | ---------- |
| 578         | Scammeds          | 4300         | 62966          | RENT            | 110                | 0                             | 0                                | 25  | male   | not\_fraud | fraud      |
| 507         | Schiller Ltd      | 21000        | 52335          | RENT            | 129                | 0                             | 23                               | 78  | female | not\_fraud | not\_fraud |
| 656         | Kirlin and Sons   | 18000        | 94995          | MORTGAGE        | 31                 | 0                             | 0                                | 54  | female | uncertain  | uncertain  |
| 414         | Scammeds          | 18000        | 32034          | LEASE           | 81                 | 2                             | 0                                | 34  | male   | fraud      | not\_fraud |
| 512         | Champlin and Sons | 20000        | 46005          | OWN             | 148                | 1                             | 0                                | 49  | male   | uncertain  | uncertain  |

#### Schema

```python
schema = px.Schema(
    prediction_label_column_name="predicted",
    actual_label_column_name="target",
    feature_column_names=[
        "fico_score",
        "merchant_id",
        "loan_amount",
        "annual_income",
        "home_ownership",
        "num_credit_lines",
        "inquests_in_last_6_months",
        "months_since_last_delinquency",
    ],
    tag_column_names=[
        "age",
        "gender",
    ],
)
```

### Implicit Features

If your data has a large number of features, it can be inconvenient to list them all. For example, the breast cancer dataset below contains 30 features that can be used to predict whether a breast mass is malignant or benign. Instead of explicitly listing each feature, you can leave the `feature_column_names` field of your schema set to its default value of `None`, in which case, any columns of your DataFrame that do not appear in your schema are implicitly assumed to be features.

#### DataFrame

| target    | predicted | mean radius | mean texture | mean perimeter | mean area | mean smoothness | mean compactness | mean concavity | mean concave points | mean symmetry | mean fractal dimension | radius error | texture error | perimeter error | area error | smoothness error | compactness error | concavity error | concave points error | symmetry error | fractal dimension error | worst radius | worst texture | worst perimeter | worst area | worst smoothness | worst compactness | worst concavity | worst concave points | worst symmetry | worst fractal dimension |
| --------- | --------- | ----------- | ------------ | -------------- | --------- | --------------- | ---------------- | -------------- | ------------------- | ------------- | ---------------------- | ------------ | ------------- | --------------- | ---------- | ---------------- | ----------------- | --------------- | -------------------- | -------------- | ----------------------- | ------------ | ------------- | --------------- | ---------- | ---------------- | ----------------- | --------------- | -------------------- | -------------- | ----------------------- |
| malignant | benign    | 15.49       | 19.97        | 102.40         | 744.7     | 0.11600         | 0.15620          | 0.18910        | 0.09113             | 0.1929        | 0.06744                | 0.6470       | 1.3310        | 4.675           | 66.91      | 0.007269         | 0.02928           | 0.04972         | 0.01639              | 0.01852        | 0.004232                | 21.20        | 29.41         | 142.10          | 1359.0     | 0.1681           | 0.3913            | 0.55530         | 0.21210              | 0.3187         | 0.10190                 |
| malignant | malignant | 17.01       | 20.26        | 109.70         | 904.3     | 0.08772         | 0.07304          | 0.06950        | 0.05390             | 0.2026        | 0.05223                | 0.5858       | 0.8554        | 4.106           | 68.46      | 0.005038         | 0.01503           | 0.01946         | 0.01123              | 0.02294        | 0.002581                | 19.80        | 25.05         | 130.00          | 1210.0     | 0.1111           | 0.1486            | 0.19320         | 0.10960              | 0.3275         | 0.06469                 |
| malignant | malignant | 17.99       | 10.38        | 122.80         | 1001.0    | 0.11840         | 0.27760          | 0.30010        | 0.14710             | 0.2419        | 0.07871                | 1.0950       | 0.9053        | 8.589           | 153.40     | 0.006399         | 0.04904           | 0.05373         | 0.01587              | 0.03003        | 0.006193                | 25.38        | 17.33         | 184.60          | 2019.0     | 0.1622           | 0.6656            | 0.71190         | 0.26540              | 0.4601         | 0.11890                 |
| benign    | benign    | 14.53       | 13.98        | 93.86          | 644.2     | 0.10990         | 0.09242          | 0.06895        | 0.06495             | 0.1650        | 0.06121                | 0.3060       | 0.7213        | 2.143           | 25.70      | 0.006133         | 0.01251           | 0.01615         | 0.01136              | 0.02207        | 0.003563                | 15.80        | 16.93         | 103.10          | 749.9      | 0.1347           | 0.1478            | 0.13730         | 0.10690              | 0.2606         | 0.07810                 |
| benign    | benign    | 10.26       | 14.71        | 66.20          | 321.6     | 0.09882         | 0.09159          | 0.03581        | 0.02037             | 0.1633        | 0.07005                | 0.3380       | 2.5090        | 2.394           | 19.33      | 0.017360         | 0.04671           | 0.02611         | 0.01296              | 0.03675        | 0.006758                | 10.88        | 19.48         | 70.89           | 357.1      | 0.1360           | 0.1636            | 0.07162         | 0.04074              | 0.2434         | 0.08488                 |

#### Schema

```python
schema = px.Schema(
    prediction_label_column_name="predicted",
    actual_label_column_name="target",
)
```

### Excluded Columns

You can tell Phoenix to ignore certain columns of your DataFrame when implicitly inferring features by adding those column names to the `excludes` field of your schema. The DataFrame below contains all the same data as the breast cancer dataset above, in addition to "hospital" and "insurance\_provider" fields that are not features of your model. Explicitly exclude these fields, otherwise, Phoenix will assume that they are features.

#### DataFrame

| target    | predicted | hospital                      | insurance\_provider | mean radius | mean texture | mean perimeter | mean area | mean smoothness | mean compactness | mean concavity | mean concave points | mean symmetry | mean fractal dimension | radius error | texture error | perimeter error | area error | smoothness error | compactness error | concavity error | concave points error | symmetry error | fractal dimension error | worst radius | worst texture | worst perimeter | worst area | worst smoothness | worst compactness | worst concavity | worst concave points | worst symmetry | worst fractal dimension |
| --------- | --------- | ----------------------------- | ------------------- | ----------- | ------------ | -------------- | --------- | --------------- | ---------------- | -------------- | ------------------- | ------------- | ---------------------- | ------------ | ------------- | --------------- | ---------- | ---------------- | ----------------- | --------------- | -------------------- | -------------- | ----------------------- | ------------ | ------------- | --------------- | ---------- | ---------------- | ----------------- | --------------- | -------------------- | -------------- | ----------------------- |
| malignant | benign    | Pacific Clinics               | uninsured           | 15.49       | 19.97        | 102.40         | 744.7     | 0.11600         | 0.15620          | 0.18910        | 0.09113             | 0.1929        | 0.06744                | 0.6470       | 1.3310        | 4.675           | 66.91      | 0.007269         | 0.02928           | 0.04972         | 0.01639              | 0.01852        | 0.004232                | 21.20        | 29.41         | 142.10          | 1359.0     | 0.1681           | 0.3913            | 0.55530         | 0.21210              | 0.3187         | 0.10190                 |
| malignant | malignant | Queens Hospital               | Anthem Blue Cross   | 17.01       | 20.26        | 109.70         | 904.3     | 0.08772         | 0.07304          | 0.06950        | 0.05390             | 0.2026        | 0.05223                | 0.5858       | 0.8554        | 4.106           | 68.46      | 0.005038         | 0.01503           | 0.01946         | 0.01123              | 0.02294        | 0.002581                | 19.80        | 25.05         | 130.00          | 1210.0     | 0.1111           | 0.1486            | 0.19320         | 0.10960              | 0.3275         | 0.06469                 |
| malignant | malignant | St. Francis Memorial Hospital | Blue Shield of CA   | 17.99       | 10.38        | 122.80         | 1001.0    | 0.11840         | 0.27760          | 0.30010        | 0.14710             | 0.2419        | 0.07871                | 1.0950       | 0.9053        | 8.589           | 153.40     | 0.006399         | 0.04904           | 0.05373         | 0.01587              | 0.03003        | 0.006193                | 25.38        | 17.33         | 184.60          | 2019.0     | 0.1622           | 0.6656            | 0.71190         | 0.26540              | 0.4601         | 0.11890                 |
| benign    | benign    | Pacific Clinics               | Kaiser Permanente   | 14.53       | 13.98        | 93.86          | 644.2     | 0.10990         | 0.09242          | 0.06895        | 0.06495             | 0.1650        | 0.06121                | 0.3060       | 0.7213        | 2.143           | 25.70      | 0.006133         | 0.01251           | 0.01615         | 0.01136              | 0.02207        | 0.003563                | 15.80        | 16.93         | 103.10          | 749.9      | 0.1347           | 0.1478            | 0.13730         | 0.10690              | 0.2606         | 0.07810                 |
| benign    | benign    | CityMed                       | Anthem Blue Cross   | 10.26       | 14.71        | 66.20          | 321.6     | 0.09882         | 0.09159          | 0.03581        | 0.02037             | 0.1633        | 0.07005                | 0.3380       | 2.5090        | 2.394           | 19.33      | 0.017360         | 0.04671           | 0.02611         | 0.01296              | 0.03675        | 0.006758                | 10.88        | 19.48         | 70.89           | 357.1      | 0.1360           | 0.1636            | 0.07162         | 0.04074              | 0.2434         | 0.08488                 |

#### Schema

```python
schema = px.Schema(
    prediction_label_column_name="predicted",
    actual_label_column_name="target",
    excludes=[
        "hospital",
        "insurance_provider",
    ],
)
```

## Embedding Features

Embedding features consist of vector data in addition to any unstructured data in the form of text or images that the vectors represent. Unlike normal features, a single embedding feature may span multiple columns of your DataFrame. Use `px.EmbeddingColumnNames` to associate multiple DataFrame columns with the same embedding feature.

{% hint style="info" %}
* For a conceptual overview of embeddings, see [Embeddings](../concepts/embeddings.md).
* For a comprehensive description of `px.EmbeddingColumnNames`, see the [API reference](../api/phoenix.embeddingcolumnnames.md).
{% endhint %}

{% hint style="info" %}
The example in this section contain low-dimensional embeddings for the sake of easy viewing. Your embeddings in practice will typically have much higher dimension.
{% endhint %}

### Embedding Vectors

To define an embedding feature, you must at minimum provide Phoenix with the embedding vector data itself. Specify the DataFrame column that contains this data in the `vector_column_name` field on `px.EmbeddingColumnNames`. For example, the DataFrame below contains tabular credit card transaction data in addition to embedding vectors that represent each row. Notice that:

* Unlike other fields that take strings or lists of strings, the argument to `embedding_feature_column_names` is a dictionary.
* The key of this dictionary, "transaction\_embedding," is not a column of your DataFrame but is name you choose for your embedding feature that appears in the UI.
* The values of this dictionary are instances of `px.EmbeddingColumnNames`.
* Each entry in the "embedding\_vector" column is a one-dimensional Numpy array of length 4.

#### DataFrame

| predicted  | target     | embedding\_vector           | fico\_score | merchant\_id      | loan\_amount | annual\_income | home\_ownership | num\_credit\_lines | inquests\_in\_last\_6\_months | months\_since\_last\_delinquency |
| ---------- | ---------- | --------------------------- | ----------- | ----------------- | ------------ | -------------- | --------------- | ------------------ | ----------------------------- | -------------------------------- |
| fraud      | not\_fraud | \[-0.97, 3.98, -0.03, 2.92] | 604         | Leannon Ward      | 22000        | 100781         | RENT            | 108                | 0                             | 0                                |
| fraud      | not\_fraud | \[3.20, 3.95, 2.81, -0.09]  | 612         | Scammeds          | 7500         | 116184         | MORTGAGE        | 42                 | 2                             | 56                               |
| not\_fraud | not\_fraud | \[-0.49, -0.62, 0.08, 2.03] | 646         | Leannon Ward      | 32000        | 73666          | RENT            | 131                | 0                             | 0                                |
| not\_fraud | not\_fraud | \[1.69, 0.01, -0.76, 3.64]  | 560         | Kirlin and Sons   | 19000        | 38589          | MORTGAGE        | 131                | 0                             | 0                                |
| uncertain  | uncertain  | \[1.46, 0.69, 3.26, -0.17]  | 636         | Champlin and Sons | 10000        | 100251         | MORTGAGE        | 10                 | 0                             | 3                                |

#### Schema

```python
schema = px.Schema(
    prediction_label_column_name="predicted",
    actual_label_column_name="target",
    embedding_feature_column_names={
        "transaction_embeddings": px.EmbeddingColumnNames(
            vector_column_name="embedding_vector"
        ),
    },
)
```

{% hint style="info" %}
The features in this example are [implicitly inferred](define-your-schema.md#implicit-features) to be the columns of the DataFrame that do not appear in the schema.
{% endhint %}

{% hint style="warning" %}
To compare embeddings, Phoenix uses metrics such as Euclidean distance that can only be computed between vectors of the same length. Ensure that all embedding vectors for a particular embedding feature are one-dimensional arrays of the same length, otherwise, Phoenix will throw an error.
{% endhint %}

### Embeddings of Images

If your embeddings represent images, you can provide links or local paths to image files you want to display in the app by using the `link_to_data_column_name` field on `px.EmbeddingColumnNames`. The following example contains data for an image classification model that detects product defects on an assembly line.

#### DataFrame

| defective | image                               | image\_vector                     |
| --------- | ----------------------------------- | --------------------------------- |
| okay      | https://www.example.com/image0.jpeg | \[1.73, 2.67, 2.91, 1.79, 1.29]   |
| defective | https://www.example.com/image1.jpeg | \[2.18, -0.21, 0.87, 3.84, -0.97] |
| okay      | https://www.example.com/image2.jpeg | \[3.36, -0.62, 2.40, -0.94, 3.69] |
| defective | https://www.example.com/image3.jpeg | \[2.77, 2.79, 3.36, 0.60, 3.10]   |
| okay      | https://www.example.com/image4.jpeg | \[1.79, 2.06, 0.53, 3.58, 0.24]   |

#### Schema

```python
schema = px.Schema(
    actual_label_column_name="defective",
    embedding_feature_column_names={
        "image_embedding": px.EmbeddingColumnNames(
            vector_column_name="image_vector",
            link_to_data_column_name="image",
        ),
    },
)
```

{% hint style="info" %}
For local image data, we recommend the following steps to serve your images via a local HTTP server:

1. In your terminal, navigate to a directory containing your image data and run `python -m http.server 8000`.
2. Add URLs of the form "http://localhost:8000/rel/path/to/image.jpeg" to the appropriate column of your DataFrame.

For example, suppose your HTTP server is running in a directory with the following contents:

```python
.
└── image-data
    └── example_image.jpeg
```

Then your image URL would be http://localhost:8000/image-data/example\_image.jpeg.
{% endhint %}

### Embeddings of Text

If your embeddings represent pieces of text, you can display that text in the app by using the `raw_data_column_name` field on `px.EmbeddingColumnNames`. The embeddings below were generated by a sentiment classification model trained on product reviews.

#### DataFrame

| name                             | text                                                                     | text\_vector              | category          | sentiment |
| -------------------------------- | ------------------------------------------------------------------------ | ------------------------- | ----------------- | --------- |
| Magic Lamp                       | Makes a great desk lamp!                                                 | \[2.66, 0.89, 1.17, 2.21] | office            | positive  |
| Ergo Desk Chair                  | This chair is pretty comfortable, but I wish it had better back support. | \[3.33, 1.14, 2.57, 2.88] | office            | neutral   |
| Cloud Nine Mattress              | I've been sleeping like a baby since I bought this thing.                | \[2.5, 3.74, 0.04, -0.94] | bedroom           | positive  |
| Dr. Fresh's Spearmint Toothpaste | Avoid at all costs, it tastes like soap.                                 | \[1.78, -0.24, 1.37, 2.6] | personal\_hygiene | negative  |
| Ultra-Fuzzy Bath Mat             | Cheap quality, began fraying at the edges after the first wash.          | \[2.71, 0.98, -0.22, 2.1] | bath              | negative  |

#### Schema

```python
schema = px.Schema(
    actual_label_column_name="sentiment",
    feature_column_names=[
        "category",
    ],
    tag_column_names=[
        "name",
    ],
    embedding_feature_column_names={
        "product_review_embeddings": px.EmbeddingColumnNames(
            vector_column_name="text_vector",
            raw_data_column_name="text",
        ),
    },
)
```

### Multiple Embedding Features

Sometimes it is useful to have more than one embedding feature. The example below shows a multi-modal application in which one embedding represents the textual description and another embedding represents the image associated with products on an e-commerce site.

#### DataFrame

| name                             | description                                                                                                                                        | description\_vector         | image                               | image\_vector                     |
| -------------------------------- | -------------------------------------------------------------------------------------------------------------------------------------------------- | --------------------------- | ----------------------------------- | --------------------------------- |
| Magic Lamp                       | Enjoy the most comfortable setting every time for working, studying, relaxing or getting ready to sleep.                                           | \[2.47, -0.01, -0.22, 0.93] | https://www.example.com/image0.jpeg | \[2.42, 1.95, 0.81, 2.60, 0.27]   |
| Ergo Desk Chair                  | The perfect mesh chair, meticulously developed to deliver maximum comfort and high quality.                                                        | \[-0.25, 0.07, 2.90, 1.57]  | https://www.example.com/image1.jpeg | \[3.17, 2.75, 1.39, 0.44, 3.30]   |
| Cloud Nine Mattress              | Our Cloud Nine Mattress combines cool comfort with maximum affordability.                                                                          | \[1.36, -0.88, -0.45, 0.84] | https://www.example.com/image2.jpeg | \[-0.22, 0.87, 1.10, -0.78, 1.25] |
| Dr. Fresh's Spearmint Toothpaste | Natural toothpaste helps remove surface stains for a brighter, whiter smile with anti-plaque formula                                               | \[-0.39, 1.29, 0.92, 2.51]  | https://www.example.com/image3.jpeg | \[1.95, 2.66, 3.97, 0.90, 2.86]   |
| Ultra-Fuzzy Bath Mat             | The bath mats are made up of 1.18-inch height premium thick, soft and fluffy microfiber, making it great for bathroom, vanity, and master bedroom. | \[0.37, 3.22, 1.29, 0.65]   | https://www.example.com/image4.jpeg | \[0.77, 1.79, 0.52, 3.79, 0.47]   |

#### Schema

```python
schema = px.Schema(
    tag_column_names=["name"],
    embedding_feature_column_names={
        "description_embedding": px.EmbeddingColumnNames(
            vector_column_name="description_vector",
            raw_data_column_name="description",
        ),
        "image_embedding": px.EmbeddingColumnNames(
            vector_column_name="image_vector",
            link_to_data_column_name="image",
        ),
    },
)
```

{% hint style="info" %}
Distinct embedding features may have embedding vectors of differing length. The text embeddings in the above example have length 4 while the image embeddings have length 5.
{% endhint %}<|MERGE_RESOLUTION|>--- conflicted
+++ resolved
@@ -2,18 +2,15 @@
 description: How to create Phoenix datasets and schemas for common data formats
 ---
 
-<<<<<<< HEAD
 # ⚙ Create Your Own Dataset
-=======
-# Create Your Own Dataset
->>>>>>> 71d146c8
 
 This guide shows you how to define a Phoenix dataset using your own data.
 
 {% hint style="info" %}
-* For a conceptual overview of the Phoenix API, including a high-level introduction to the notion of datasets and schemas, see [Phoenix Basics](../concepts/phoenix-basics.md#schemas).
-* For a comprehensive description of `phoenix.Dataset` and `phoenix.Schema`, see the [API reference](broken-reference/).
-{% endhint %}
+
+-   For a conceptual overview of the Phoenix API, including a high-level introduction to the notion of datasets and schemas, see [Phoenix Basics](../concepts/phoenix-basics.md#schemas).
+-   For a comprehensive description of `phoenix.Dataset` and `phoenix.Schema`, see the [API reference](broken-reference/).
+    {% endhint %}
 
 Once you have a Pandas DataFrame `df` containing your data and a `schema` object describing the format of your DataFrame, you can define your Phoenix dataset either by running
 
@@ -35,13 +32,13 @@
 
 #### DataFrame
 
-| timestamp           | prediction\_score | prediction | target    |
-| ------------------- | ----------------- | ---------- | --------- |
-| 2023-03-01 02:02:19 | 0.91              | click      | click     |
-| 2023-02-17 23:45:48 | 0.37              | no\_click  | no\_click |
-| 2023-01-30 15:30:03 | 0.54              | click      | no\_click |
-| 2023-02-03 19:56:09 | 0.74              | click      | click     |
-| 2023-02-24 04:23:43 | 0.37              | no\_click  | click     |
+| timestamp           | prediction_score | prediction | target   |
+| ------------------- | ---------------- | ---------- | -------- |
+| 2023-03-01 02:02:19 | 0.91             | click      | click    |
+| 2023-02-17 23:45:48 | 0.37             | no_click   | no_click |
+| 2023-01-30 15:30:03 | 0.54             | click      | no_click |
+| 2023-02-03 19:56:09 | 0.74             | click      | click    |
+| 2023-02-24 04:23:43 | 0.37             | no_click   | click    |
 
 #### Schema
 
@@ -66,13 +63,13 @@
 
 #### DataFrame
 
-| fico\_score | merchant\_id      | loan\_amount | annual\_income | home\_ownership | num\_credit\_lines | inquests\_in\_last\_6\_months | months\_since\_last\_delinquency | age | gender | predicted  | target     |
-| ----------- | ----------------- | ------------ | -------------- | --------------- | ------------------ | ----------------------------- | -------------------------------- | --- | ------ | ---------- | ---------- |
-| 578         | Scammeds          | 4300         | 62966          | RENT            | 110                | 0                             | 0                                | 25  | male   | not\_fraud | fraud      |
-| 507         | Schiller Ltd      | 21000        | 52335          | RENT            | 129                | 0                             | 23                               | 78  | female | not\_fraud | not\_fraud |
-| 656         | Kirlin and Sons   | 18000        | 94995          | MORTGAGE        | 31                 | 0                             | 0                                | 54  | female | uncertain  | uncertain  |
-| 414         | Scammeds          | 18000        | 32034          | LEASE           | 81                 | 2                             | 0                                | 34  | male   | fraud      | not\_fraud |
-| 512         | Champlin and Sons | 20000        | 46005          | OWN             | 148                | 1                             | 0                                | 49  | male   | uncertain  | uncertain  |
+| fico_score | merchant_id       | loan_amount | annual_income | home_ownership | num_credit_lines | inquests_in_last_6_months | months_since_last_delinquency | age | gender | predicted | target    |
+| ---------- | ----------------- | ----------- | ------------- | -------------- | ---------------- | ------------------------- | ----------------------------- | --- | ------ | --------- | --------- |
+| 578        | Scammeds          | 4300        | 62966         | RENT           | 110              | 0                         | 0                             | 25  | male   | not_fraud | fraud     |
+| 507        | Schiller Ltd      | 21000       | 52335         | RENT           | 129              | 0                         | 23                            | 78  | female | not_fraud | not_fraud |
+| 656        | Kirlin and Sons   | 18000       | 94995         | MORTGAGE       | 31               | 0                         | 0                             | 54  | female | uncertain | uncertain |
+| 414        | Scammeds          | 18000       | 32034         | LEASE          | 81               | 2                         | 0                             | 34  | male   | fraud     | not_fraud |
+| 512        | Champlin and Sons | 20000       | 46005         | OWN            | 148              | 1                         | 0                             | 49  | male   | uncertain | uncertain |
 
 #### Schema
 
@@ -122,17 +119,17 @@
 
 ### Excluded Columns
 
-You can tell Phoenix to ignore certain columns of your DataFrame when implicitly inferring features by adding those column names to the `excludes` field of your schema. The DataFrame below contains all the same data as the breast cancer dataset above, in addition to "hospital" and "insurance\_provider" fields that are not features of your model. Explicitly exclude these fields, otherwise, Phoenix will assume that they are features.
-
-#### DataFrame
-
-| target    | predicted | hospital                      | insurance\_provider | mean radius | mean texture | mean perimeter | mean area | mean smoothness | mean compactness | mean concavity | mean concave points | mean symmetry | mean fractal dimension | radius error | texture error | perimeter error | area error | smoothness error | compactness error | concavity error | concave points error | symmetry error | fractal dimension error | worst radius | worst texture | worst perimeter | worst area | worst smoothness | worst compactness | worst concavity | worst concave points | worst symmetry | worst fractal dimension |
-| --------- | --------- | ----------------------------- | ------------------- | ----------- | ------------ | -------------- | --------- | --------------- | ---------------- | -------------- | ------------------- | ------------- | ---------------------- | ------------ | ------------- | --------------- | ---------- | ---------------- | ----------------- | --------------- | -------------------- | -------------- | ----------------------- | ------------ | ------------- | --------------- | ---------- | ---------------- | ----------------- | --------------- | -------------------- | -------------- | ----------------------- |
-| malignant | benign    | Pacific Clinics               | uninsured           | 15.49       | 19.97        | 102.40         | 744.7     | 0.11600         | 0.15620          | 0.18910        | 0.09113             | 0.1929        | 0.06744                | 0.6470       | 1.3310        | 4.675           | 66.91      | 0.007269         | 0.02928           | 0.04972         | 0.01639              | 0.01852        | 0.004232                | 21.20        | 29.41         | 142.10          | 1359.0     | 0.1681           | 0.3913            | 0.55530         | 0.21210              | 0.3187         | 0.10190                 |
-| malignant | malignant | Queens Hospital               | Anthem Blue Cross   | 17.01       | 20.26        | 109.70         | 904.3     | 0.08772         | 0.07304          | 0.06950        | 0.05390             | 0.2026        | 0.05223                | 0.5858       | 0.8554        | 4.106           | 68.46      | 0.005038         | 0.01503           | 0.01946         | 0.01123              | 0.02294        | 0.002581                | 19.80        | 25.05         | 130.00          | 1210.0     | 0.1111           | 0.1486            | 0.19320         | 0.10960              | 0.3275         | 0.06469                 |
-| malignant | malignant | St. Francis Memorial Hospital | Blue Shield of CA   | 17.99       | 10.38        | 122.80         | 1001.0    | 0.11840         | 0.27760          | 0.30010        | 0.14710             | 0.2419        | 0.07871                | 1.0950       | 0.9053        | 8.589           | 153.40     | 0.006399         | 0.04904           | 0.05373         | 0.01587              | 0.03003        | 0.006193                | 25.38        | 17.33         | 184.60          | 2019.0     | 0.1622           | 0.6656            | 0.71190         | 0.26540              | 0.4601         | 0.11890                 |
-| benign    | benign    | Pacific Clinics               | Kaiser Permanente   | 14.53       | 13.98        | 93.86          | 644.2     | 0.10990         | 0.09242          | 0.06895        | 0.06495             | 0.1650        | 0.06121                | 0.3060       | 0.7213        | 2.143           | 25.70      | 0.006133         | 0.01251           | 0.01615         | 0.01136              | 0.02207        | 0.003563                | 15.80        | 16.93         | 103.10          | 749.9      | 0.1347           | 0.1478            | 0.13730         | 0.10690              | 0.2606         | 0.07810                 |
-| benign    | benign    | CityMed                       | Anthem Blue Cross   | 10.26       | 14.71        | 66.20          | 321.6     | 0.09882         | 0.09159          | 0.03581        | 0.02037             | 0.1633        | 0.07005                | 0.3380       | 2.5090        | 2.394           | 19.33      | 0.017360         | 0.04671           | 0.02611         | 0.01296              | 0.03675        | 0.006758                | 10.88        | 19.48         | 70.89           | 357.1      | 0.1360           | 0.1636            | 0.07162         | 0.04074              | 0.2434         | 0.08488                 |
+You can tell Phoenix to ignore certain columns of your DataFrame when implicitly inferring features by adding those column names to the `excludes` field of your schema. The DataFrame below contains all the same data as the breast cancer dataset above, in addition to "hospital" and "insurance_provider" fields that are not features of your model. Explicitly exclude these fields, otherwise, Phoenix will assume that they are features.
+
+#### DataFrame
+
+| target    | predicted | hospital                      | insurance_provider | mean radius | mean texture | mean perimeter | mean area | mean smoothness | mean compactness | mean concavity | mean concave points | mean symmetry | mean fractal dimension | radius error | texture error | perimeter error | area error | smoothness error | compactness error | concavity error | concave points error | symmetry error | fractal dimension error | worst radius | worst texture | worst perimeter | worst area | worst smoothness | worst compactness | worst concavity | worst concave points | worst symmetry | worst fractal dimension |
+| --------- | --------- | ----------------------------- | ------------------ | ----------- | ------------ | -------------- | --------- | --------------- | ---------------- | -------------- | ------------------- | ------------- | ---------------------- | ------------ | ------------- | --------------- | ---------- | ---------------- | ----------------- | --------------- | -------------------- | -------------- | ----------------------- | ------------ | ------------- | --------------- | ---------- | ---------------- | ----------------- | --------------- | -------------------- | -------------- | ----------------------- |
+| malignant | benign    | Pacific Clinics               | uninsured          | 15.49       | 19.97        | 102.40         | 744.7     | 0.11600         | 0.15620          | 0.18910        | 0.09113             | 0.1929        | 0.06744                | 0.6470       | 1.3310        | 4.675           | 66.91      | 0.007269         | 0.02928           | 0.04972         | 0.01639              | 0.01852        | 0.004232                | 21.20        | 29.41         | 142.10          | 1359.0     | 0.1681           | 0.3913            | 0.55530         | 0.21210              | 0.3187         | 0.10190                 |
+| malignant | malignant | Queens Hospital               | Anthem Blue Cross  | 17.01       | 20.26        | 109.70         | 904.3     | 0.08772         | 0.07304          | 0.06950        | 0.05390             | 0.2026        | 0.05223                | 0.5858       | 0.8554        | 4.106           | 68.46      | 0.005038         | 0.01503           | 0.01946         | 0.01123              | 0.02294        | 0.002581                | 19.80        | 25.05         | 130.00          | 1210.0     | 0.1111           | 0.1486            | 0.19320         | 0.10960              | 0.3275         | 0.06469                 |
+| malignant | malignant | St. Francis Memorial Hospital | Blue Shield of CA  | 17.99       | 10.38        | 122.80         | 1001.0    | 0.11840         | 0.27760          | 0.30010        | 0.14710             | 0.2419        | 0.07871                | 1.0950       | 0.9053        | 8.589           | 153.40     | 0.006399         | 0.04904           | 0.05373         | 0.01587              | 0.03003        | 0.006193                | 25.38        | 17.33         | 184.60          | 2019.0     | 0.1622           | 0.6656            | 0.71190         | 0.26540              | 0.4601         | 0.11890                 |
+| benign    | benign    | Pacific Clinics               | Kaiser Permanente  | 14.53       | 13.98        | 93.86          | 644.2     | 0.10990         | 0.09242          | 0.06895        | 0.06495             | 0.1650        | 0.06121                | 0.3060       | 0.7213        | 2.143           | 25.70      | 0.006133         | 0.01251           | 0.01615         | 0.01136              | 0.02207        | 0.003563                | 15.80        | 16.93         | 103.10          | 749.9      | 0.1347           | 0.1478            | 0.13730         | 0.10690              | 0.2606         | 0.07810                 |
+| benign    | benign    | CityMed                       | Anthem Blue Cross  | 10.26       | 14.71        | 66.20          | 321.6     | 0.09882         | 0.09159          | 0.03581        | 0.02037             | 0.1633        | 0.07005                | 0.3380       | 2.5090        | 2.394           | 19.33      | 0.017360         | 0.04671           | 0.02611         | 0.01296              | 0.03675        | 0.006758                | 10.88        | 19.48         | 70.89           | 357.1      | 0.1360           | 0.1636            | 0.07162         | 0.04074              | 0.2434         | 0.08488                 |
 
 #### Schema
 
@@ -152,9 +149,10 @@
 Embedding features consist of vector data in addition to any unstructured data in the form of text or images that the vectors represent. Unlike normal features, a single embedding feature may span multiple columns of your DataFrame. Use `px.EmbeddingColumnNames` to associate multiple DataFrame columns with the same embedding feature.
 
 {% hint style="info" %}
-* For a conceptual overview of embeddings, see [Embeddings](../concepts/embeddings.md).
-* For a comprehensive description of `px.EmbeddingColumnNames`, see the [API reference](../api/phoenix.embeddingcolumnnames.md).
-{% endhint %}
+
+-   For a conceptual overview of embeddings, see [Embeddings](../concepts/embeddings.md).
+-   For a comprehensive description of `px.EmbeddingColumnNames`, see the [API reference](../api/phoenix.embeddingcolumnnames.md).
+    {% endhint %}
 
 {% hint style="info" %}
 The example in this section contain low-dimensional embeddings for the sake of easy viewing. Your embeddings in practice will typically have much higher dimension.
@@ -164,20 +162,20 @@
 
 To define an embedding feature, you must at minimum provide Phoenix with the embedding vector data itself. Specify the DataFrame column that contains this data in the `vector_column_name` field on `px.EmbeddingColumnNames`. For example, the DataFrame below contains tabular credit card transaction data in addition to embedding vectors that represent each row. Notice that:
 
-* Unlike other fields that take strings or lists of strings, the argument to `embedding_feature_column_names` is a dictionary.
-* The key of this dictionary, "transaction\_embedding," is not a column of your DataFrame but is name you choose for your embedding feature that appears in the UI.
-* The values of this dictionary are instances of `px.EmbeddingColumnNames`.
-* Each entry in the "embedding\_vector" column is a one-dimensional Numpy array of length 4.
-
-#### DataFrame
-
-| predicted  | target     | embedding\_vector           | fico\_score | merchant\_id      | loan\_amount | annual\_income | home\_ownership | num\_credit\_lines | inquests\_in\_last\_6\_months | months\_since\_last\_delinquency |
-| ---------- | ---------- | --------------------------- | ----------- | ----------------- | ------------ | -------------- | --------------- | ------------------ | ----------------------------- | -------------------------------- |
-| fraud      | not\_fraud | \[-0.97, 3.98, -0.03, 2.92] | 604         | Leannon Ward      | 22000        | 100781         | RENT            | 108                | 0                             | 0                                |
-| fraud      | not\_fraud | \[3.20, 3.95, 2.81, -0.09]  | 612         | Scammeds          | 7500         | 116184         | MORTGAGE        | 42                 | 2                             | 56                               |
-| not\_fraud | not\_fraud | \[-0.49, -0.62, 0.08, 2.03] | 646         | Leannon Ward      | 32000        | 73666          | RENT            | 131                | 0                             | 0                                |
-| not\_fraud | not\_fraud | \[1.69, 0.01, -0.76, 3.64]  | 560         | Kirlin and Sons   | 19000        | 38589          | MORTGAGE        | 131                | 0                             | 0                                |
-| uncertain  | uncertain  | \[1.46, 0.69, 3.26, -0.17]  | 636         | Champlin and Sons | 10000        | 100251         | MORTGAGE        | 10                 | 0                             | 3                                |
+-   Unlike other fields that take strings or lists of strings, the argument to `embedding_feature_column_names` is a dictionary.
+-   The key of this dictionary, "transaction_embedding," is not a column of your DataFrame but is name you choose for your embedding feature that appears in the UI.
+-   The values of this dictionary are instances of `px.EmbeddingColumnNames`.
+-   Each entry in the "embedding_vector" column is a one-dimensional Numpy array of length 4.
+
+#### DataFrame
+
+| predicted | target    | embedding_vector            | fico_score | merchant_id       | loan_amount | annual_income | home_ownership | num_credit_lines | inquests_in_last_6_months | months_since_last_delinquency |
+| --------- | --------- | --------------------------- | ---------- | ----------------- | ----------- | ------------- | -------------- | ---------------- | ------------------------- | ----------------------------- |
+| fraud     | not_fraud | \[-0.97, 3.98, -0.03, 2.92] | 604        | Leannon Ward      | 22000       | 100781        | RENT           | 108              | 0                         | 0                             |
+| fraud     | not_fraud | \[3.20, 3.95, 2.81, -0.09]  | 612        | Scammeds          | 7500        | 116184        | MORTGAGE       | 42               | 2                         | 56                            |
+| not_fraud | not_fraud | \[-0.49, -0.62, 0.08, 2.03] | 646        | Leannon Ward      | 32000       | 73666         | RENT           | 131              | 0                         | 0                             |
+| not_fraud | not_fraud | \[1.69, 0.01, -0.76, 3.64]  | 560        | Kirlin and Sons   | 19000       | 38589         | MORTGAGE       | 131              | 0                         | 0                             |
+| uncertain | uncertain | \[1.46, 0.69, 3.26, -0.17]  | 636        | Champlin and Sons | 10000       | 100251        | MORTGAGE       | 10               | 0                         | 3                             |
 
 #### Schema
 
@@ -207,7 +205,7 @@
 
 #### DataFrame
 
-| defective | image                               | image\_vector                     |
+| defective | image                               | image_vector                      |
 | --------- | ----------------------------------- | --------------------------------- |
 | okay      | https://www.example.com/image0.jpeg | \[1.73, 2.67, 2.91, 1.79, 1.29]   |
 | defective | https://www.example.com/image1.jpeg | \[2.18, -0.21, 0.87, 3.84, -0.97] |
@@ -243,7 +241,7 @@
     └── example_image.jpeg
 ```
 
-Then your image URL would be http://localhost:8000/image-data/example\_image.jpeg.
+Then your image URL would be http://localhost:8000/image-data/example_image.jpeg.
 {% endhint %}
 
 ### Embeddings of Text
@@ -252,13 +250,13 @@
 
 #### DataFrame
 
-| name                             | text                                                                     | text\_vector              | category          | sentiment |
-| -------------------------------- | ------------------------------------------------------------------------ | ------------------------- | ----------------- | --------- |
-| Magic Lamp                       | Makes a great desk lamp!                                                 | \[2.66, 0.89, 1.17, 2.21] | office            | positive  |
-| Ergo Desk Chair                  | This chair is pretty comfortable, but I wish it had better back support. | \[3.33, 1.14, 2.57, 2.88] | office            | neutral   |
-| Cloud Nine Mattress              | I've been sleeping like a baby since I bought this thing.                | \[2.5, 3.74, 0.04, -0.94] | bedroom           | positive  |
-| Dr. Fresh's Spearmint Toothpaste | Avoid at all costs, it tastes like soap.                                 | \[1.78, -0.24, 1.37, 2.6] | personal\_hygiene | negative  |
-| Ultra-Fuzzy Bath Mat             | Cheap quality, began fraying at the edges after the first wash.          | \[2.71, 0.98, -0.22, 2.1] | bath              | negative  |
+| name                             | text                                                                     | text_vector               | category         | sentiment |
+| -------------------------------- | ------------------------------------------------------------------------ | ------------------------- | ---------------- | --------- |
+| Magic Lamp                       | Makes a great desk lamp!                                                 | \[2.66, 0.89, 1.17, 2.21] | office           | positive  |
+| Ergo Desk Chair                  | This chair is pretty comfortable, but I wish it had better back support. | \[3.33, 1.14, 2.57, 2.88] | office           | neutral   |
+| Cloud Nine Mattress              | I've been sleeping like a baby since I bought this thing.                | \[2.5, 3.74, 0.04, -0.94] | bedroom          | positive  |
+| Dr. Fresh's Spearmint Toothpaste | Avoid at all costs, it tastes like soap.                                 | \[1.78, -0.24, 1.37, 2.6] | personal_hygiene | negative  |
+| Ultra-Fuzzy Bath Mat             | Cheap quality, began fraying at the edges after the first wash.          | \[2.71, 0.98, -0.22, 2.1] | bath             | negative  |
 
 #### Schema
 
@@ -286,7 +284,7 @@
 
 #### DataFrame
 
-| name                             | description                                                                                                                                        | description\_vector         | image                               | image\_vector                     |
+| name                             | description                                                                                                                                        | description_vector          | image                               | image_vector                      |
 | -------------------------------- | -------------------------------------------------------------------------------------------------------------------------------------------------- | --------------------------- | ----------------------------------- | --------------------------------- |
 | Magic Lamp                       | Enjoy the most comfortable setting every time for working, studying, relaxing or getting ready to sleep.                                           | \[2.47, -0.01, -0.22, 0.93] | https://www.example.com/image0.jpeg | \[2.42, 1.95, 0.81, 2.60, 0.27]   |
 | Ergo Desk Chair                  | The perfect mesh chair, meticulously developed to deliver maximum comfort and high quality.                                                        | \[-0.25, 0.07, 2.90, 1.57]  | https://www.example.com/image1.jpeg | \[3.17, 2.75, 1.39, 0.44, 3.30]   |
